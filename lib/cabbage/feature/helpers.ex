defmodule Cabbage.Feature.Helpers do
  @moduledoc false
  def add_step(module, regex, vars, state, block, metadata) do
    steps = Module.get_attribute(module, :steps) || []
    Module.put_attribute(module, :steps, [{:{}, [], [regex, vars, state, block, metadata]} | steps])
    quote(do: nil)
  end

  def add_tag(module, "@" <> tag_name, block), do: add_tag(module, tag_name, block)
  def add_tag(module, tag_name, block) do
    tags = Module.get_attribute(module, :tags) || []
    Module.put_attribute(module, :tags, [{tag_name, block} | tags])
    quote(do: nil)
  end

  def evaluate_tag_block(block) do
    {new_state, _} = Code.eval_quoted(block)
    case new_state do
      {:ok, state} -> state
      _ -> %{}
    end
  end

  def file(file) do
    String.replace_leading file, "#{File.cwd!}/", ""
  end

  def metadata(env, function) do
     %{file: file(env.file), line: env.line, module: env.module, function: function, arity: 4}
  end

  def stacktrace(module, metadata) do
    [{module, metadata[:function], metadata[:arity], [file: metadata[:file], line: metadata[:line]]}]
  end

  def agent_name(scenario_name, module_name) do
    :"cabbage_integration_test-#{scenario_name}-#{module_name}"
  end

<<<<<<< HEAD
  @keys ~w(async case describe file integration line test type scenario)a
=======
  @keys ~w(async case describe file integration line test type registered)a
>>>>>>> b4760262
  def remove_hidden_state(state) do
    Map.drop(state, @keys)
  end

  def fetch_state(scenario_name, module_name) do
    scenario_name
    |> agent_name(module_name)
    |> Agent.get(&(&1))
  end

  def update_state(scenario_name, module_name, fun) do
    scenario_name
    |> agent_name(module_name)
    |> Agent.update(fun)
  end

end<|MERGE_RESOLUTION|>--- conflicted
+++ resolved
@@ -37,11 +37,7 @@
     :"cabbage_integration_test-#{scenario_name}-#{module_name}"
   end
 
-<<<<<<< HEAD
-  @keys ~w(async case describe file integration line test type scenario)a
-=======
-  @keys ~w(async case describe file integration line test type registered)a
->>>>>>> b4760262
+  @keys ~w(async case describe file integration line test type scenario registered)a
   def remove_hidden_state(state) do
     Map.drop(state, @keys)
   end
